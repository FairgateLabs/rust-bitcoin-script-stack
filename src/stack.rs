use std::collections::HashMap;

use bitcoin::{opcodes::OP_TRUE, Opcode};
use bitcoin::opcodes::all::*;

pub use bitcoin_script::{define_pushable, script};
define_pushable!();
pub use bitcoin::ScriptBuf as Script;

use crate::debugger::{execute_step, print_execute_step, show_altstack, show_stack, StepResult};
use super::script_util::*;

use hex::FromHex;


#[derive(Clone, Debug, Copy, Default, PartialEq, Eq)]
pub struct StackVariable {
    id: u32,
    size: u32,
}

impl StackVariable {
    pub fn new(id: u32, size: u32) -> Self {
        StackVariable { id, size }
    }
    pub fn null() -> Self {
        StackVariable { id: 0, size: 0 }
    }
    pub fn is_null(&self) -> bool {
        self.id == 0
    }
    pub fn id(&self) -> u32 {
        self.id 
    }
    pub fn size(&self) -> u32 {
        self.size
    }
}

#[derive(Clone, Debug)]
enum RedoOps {
    PushStack(StackVariable),
    PushAltstack(StackVariable),
    PopStack,
    PopAltstack,
    SetName(StackVariable, String),
    RemoveName(StackVariable),
    InsertVar(usize, StackVariable),
    RemoveVar(StackVariable),
    DecreaseSize(StackVariable),
    IncreaseSize(usize, u32),
}

#[derive(Clone, Debug)]
pub struct StackData {
    pub(crate) stack: Vec<StackVariable>,
    pub(crate) altstack: Vec<StackVariable>,
    pub(crate) names: HashMap<u32, String>,
    redo_log: Vec<RedoOps>,
    with_redo_log: bool,
}

impl StackData {
    pub fn new(with_redo_log: bool) -> Self {
        StackData {
            stack: Vec::new(),
            altstack: Vec::new(),
            names: HashMap::new(),
            redo_log: Vec::new(),
            with_redo_log
        }
    }

    pub fn push_stack(&mut self, var: StackVariable) {
        self.stack.push(var);
        if self.with_redo_log {
            self.redo_log.push(RedoOps::PushStack(var));
        }
    }

    pub fn push_altstack(&mut self, var: StackVariable) {
        self.altstack.push(var);
        if self.with_redo_log {
            self.redo_log.push(RedoOps::PushAltstack(var));
        }
    }

    pub fn pop_stack(&mut self) -> StackVariable {
        if self.with_redo_log {
            self.redo_log.push(RedoOps::PopStack);
        }
        self.stack.pop().unwrap()
    }

    pub fn pop_altstack(&mut self) -> StackVariable {
        if self.with_redo_log {
            self.redo_log.push(RedoOps::PopAltstack);
        }
        self.altstack.pop().unwrap()
    }

    pub fn set_name(&mut self, var: StackVariable, name: &str) {
        self.names.insert(var.id, name.to_string());
        if self.with_redo_log {
            self.redo_log.push(RedoOps::SetName(var, name.to_string()));
        }
    }
    
    pub fn remove_name(&mut self, var: StackVariable) {
        self.names.remove(&var.id);
        if self.with_redo_log {
            self.redo_log.push(RedoOps::RemoveName(var));
        }
    }

    pub fn remove_var(&mut self, var: StackVariable) {
        self.stack.retain(|x| x.id != var.id);
        if self.with_redo_log {
            self.redo_log.push(RedoOps::RemoveVar(var));
        }
    }

    pub fn insert_var(&mut self, pos: usize, var: StackVariable) {
        self.stack.insert(pos, var);
        if self.with_redo_log {
            self.redo_log.push(RedoOps::InsertVar(pos, var));
        }
    }



    pub fn increase_size(&mut self, idx: usize, next_size: u32) {
        self.stack[idx].size += next_size;
        if self.with_redo_log {
            self.redo_log.push(RedoOps::IncreaseSize(idx, next_size));
        }
    }

    pub fn decrease_size(&mut self, var: StackVariable) {
        for v in self.stack.iter_mut() {
            if v.id == var.id {
                v.size -= 1;
            }
        }
        if self.with_redo_log {
            self.redo_log.push(RedoOps::DecreaseSize(var));
        }
    }

    pub fn new_from_redo_height(&self, height: usize) -> Self {
        let mut new_stack = StackData::new(false);
        for i in 0..height {
            match &self.redo_log[i] {
                RedoOps::PushStack(var) => new_stack.push_stack(*var),
                RedoOps::PushAltstack(var) => new_stack.push_altstack(*var),
                RedoOps::PopStack => { let _ = new_stack.pop_stack(); },
                RedoOps::PopAltstack => { let _ = new_stack.pop_altstack(); },
                RedoOps::SetName(var, name) => new_stack.set_name(*var, name),
                RedoOps::RemoveName(var) => new_stack.remove_name(*var),
                RedoOps::RemoveVar(var) => new_stack.remove_var(*var),
                RedoOps::InsertVar(pos, var) => new_stack.insert_var(*pos, *var),
                RedoOps::DecreaseSize(var) => new_stack.decrease_size(*var),
                RedoOps::IncreaseSize(idx, next_size) => new_stack.increase_size(*idx, *next_size),
            }
        }
        new_stack
    }


}

#[derive(Clone, Debug)]
pub struct StackTracker {
    pub(crate) data: StackData,
    pub(crate) script: Vec<Script>,
    pub(crate) history: Vec<u32>,
    counter: u32,
    max_stack_size: u32,
    with_history: bool,
    pub(crate) breakpoint: Vec<(u32, String)>,
}

impl Default for StackTracker {
    fn default() -> Self {
         Self::new()
    }
}

impl StackTracker {

    pub fn new() -> Self {
        StackTracker {
            data: StackData::new(true),
            script: Vec::new(),
            history: Vec::new(),
            counter: 0,
            max_stack_size: 0,
            with_history: true,
            breakpoint: Vec::new(),
        }
    }

    fn remove_var(&mut self, var: StackVariable) {
        self.data.remove_var(var);
        self.data.remove_name(var);
    }

    fn push(&mut self, var: StackVariable) {
        self.data.push_stack(var);
        let totalsize = self.data.stack.iter().fold(0, |acc, f| acc + f.size);
        self.max_stack_size = self.max_stack_size.max(totalsize);
    }

    fn push_script(&mut self, script: Script) {
        self.script.push(script);
        if self.with_history {
            self.history.push(self.data.redo_log.len() as u32);
        }
    }

    pub fn set_breakpoint(&mut self, name: &str) {
        self.push_script(script!{});
        self.breakpoint.push((self.script.len()as u32 - 1, name.to_string()));
    }

    pub fn get_next_breakpoint(&self, from:u32) -> Option<(u32, String)> {
        for (pos, name) in self.breakpoint.iter() {
            if *pos > from {
                let pos = *pos;
                let pos = pos.min(self.script.len() as u32 - 1);
                return Some((pos, name.clone()));
            }
        }
        None
    }

    pub fn get_prev_breakpoint(&self, from:u32) -> Option<(u32, String)> {
        let mut ret = None;
        for (pos, name) in self.breakpoint.iter() {
            if *pos < from {
                ret = Some((*pos, name.clone()));
            }
            if *pos > from {
                break;
            }
        }
        ret
    }


    pub fn get_max_stack_size(&self) -> u32 {
        self.max_stack_size
    }

    pub fn next_counter(&mut self) -> u32 {
        self.counter += 1;
        self.counter
    }


    //limited branch if:
    // it's only possible for now to create two branches that consumes the same amount of variables from the stack
    // and produce the same amount of variables of the same size
    pub fn open_if(&mut self) -> (StackTracker, StackTracker) {
        let (mut if_true, mut if_false) = (self.clone(), self.clone());
        if_true.op_drop();
        if_false.op_drop();
        self.custom(script!{ OP_IF }, 1, false, 0, "open_if");
        (if_true, if_false)
    }

    pub fn end_if(&mut self, if_true: StackTracker, if_false: StackTracker, consumes:u32, output_vars: Vec<(u32, String)>, to_altstack: u32) -> Vec<StackVariable> {
        self.custom_ex(
            script! {
                for s in if_true.script.iter().skip(self.script.len()) {
                    { s.clone() }
                }
                OP_ELSE
                for s in if_false.script.iter().skip(self.script.len()) {
                    { s.clone() }
                }
                OP_ENDIF
            }, consumes, output_vars, to_altstack)
    }

    pub fn clear_definitions(&mut self) {
        let vars = self.data.stack.iter().cloned().collect::<Vec<StackVariable>>();
        for v in vars {
            self.data.remove_name(v);
            self.data.pop_stack();
        }
    }

    pub fn define(&mut self, size: u32, name: &str) -> StackVariable {
        let var = StackVariable::new(self.next_counter(), size);
        self.push(var);
        self.data.set_name(var, name);
        var
    }

    pub fn var(&mut self, size: u32, script: Script, name: &str) -> StackVariable {
        let var = StackVariable::new( self.next_counter(), size );
        self.push(var);
        self.data.set_name(var, name);
        self.push_script(script);
        var
    }

    pub fn rename(&mut self, var: StackVariable, name: &str) {
        self.data.set_name(var, name);
        self.push_script(script!{});
    }
    
    pub fn drop(&mut self, var: StackVariable) {
        assert!(self.data.stack.last().unwrap().id == var.id);
        self.data.pop_stack();
        self.data.remove_name(var);
        self.push_script(drop_count(var.size));
    }

    pub fn drop_list(&mut self, vars: Vec<StackVariable>) {
        for _ in 0..vars.len() {
            let v = self.get_var_from_stack(0);
            assert!(vars.contains(&v), "The variable {:?} is not in the list of variables to drop", v);
            self.drop(v);
        }
    }

    pub fn to_altstack(&mut self) -> StackVariable {
        let var = self.data.pop_stack();
        self.data.push_altstack(var);
        self.push_script( toaltstack(var.size) );
        var
    }

    pub fn to_altstack_count(&mut self, count: u32) -> Vec<StackVariable> {
        let mut ret = Vec::new();
        for _ in 0..count {
            let var = self.to_altstack();
            ret.push(var);
        }
        ret
   }


    pub fn from_altstack(&mut self) -> StackVariable {
        let var = self.data.pop_altstack();
        self.push(var);
        self.push_script( fromaltstack(var.size) );
        var
    }

    pub fn from_altstack_count(&mut self, count: u32) -> Vec<StackVariable> {
        let mut ret = Vec::new();
        for _ in 0..count {
            let var = self.from_altstack();
            ret.push(var);
        }
        ret
    }

    pub fn from_altstack_joined(&mut self, count: u32, name: &str) -> StackVariable {
        assert!(count > 1, "from_altstack_joined requires count > 1");
        let mut tmp = self.from_altstack_count(count);
        self.join_count(&mut tmp[0], count - 1);
        self.rename(tmp[0], name);
        tmp[0]
    }

    pub fn get_script(&self) -> Script {
        script! {
            for s in self.script.iter() {
                { s.clone() }
            }
        }
    }

    pub fn move_var(&mut self, var: StackVariable) -> StackVariable {
        let offset = self.get_offset(var);
        if offset == 0 {
            return var;
        }
        self.data.remove_var(var);
        self.push(var);
        self.push_script( move_from(offset, var.size));
        var
    }
    
    pub fn copy_var(&mut self, var: StackVariable) -> StackVariable {
        let offset = self.get_offset(var);
        let new_var = StackVariable::new(self.next_counter(), var.size);
        self.push(new_var);
        self.rename(new_var, &format!("copy({})", self.data.names[&var.id]));
        self.push_script( copy_from(offset, var.size));
        new_var
    }

    // if var2 is going to be consumed and it is at the top of the stack it avoid moving it
    pub fn equals(&mut self, var1: &mut StackVariable, consume_1: bool, var2: &mut StackVariable, consume_2: bool) {
        assert_eq!(var1.size, var2.size, "The variables {:?} and {:?} are not the same size", var1, var2);
        assert_ne!(var1.id, var2.id, "The variables {:?} and {:?} are the same", var1, var2);

        let dont_move = consume_2 && self.data.stack.last().unwrap().id == var2.id; 

        for i in 0..var1.size {
            if dont_move {
                self.data.decrease_size(*var2);
                var2.size -= 1;

                if var2.size == 0 {
                    self.remove_var(*var2);
                }
                self.define(1, "extracted");
            }

            if consume_1 {
                self.move_var_sub_n(var1, var1.size - 1);
            } else {
                self.copy_var_sub_n(*var1, var1.size - i - 1);
            }

            if consume_2 {
                if !dont_move {
                    self.move_var_sub_n(var2, var2.size - 1);
                }
            } else {
                self.copy_var_sub_n(*var2, var2.size - i - 1);
            }
            self.op_equalverify();
        }

    }

    pub fn get_offset(&self, var: StackVariable) -> u32 {
        let mut count = 0;
        for v in self.data.stack.iter().rev() {
            if var.id == v.id {
                return count;
            }
            count += v.size;
        }
        panic!("The var {:?} is not part of the stack", var);
    }

    pub fn get_var_from_stack(&self, depth: u32) -> StackVariable {
        self.data.stack[self.data.stack.len() - 1 - depth as usize]
    }
    
    pub fn get_var_name(&self, var: StackVariable) -> String {
        self.data.names[&var.id].clone()
    }

    pub fn get_script_len(&self) -> usize {
        self.script.len()
    }

    pub fn run(&self) -> StepResult {
        execute_step(self, self.script.len()-1)
    }

 
    pub fn show_stack(&self) {
        show_stack(&self.data, vec![]);
    }

    pub fn show_altstack(&self) {
        show_altstack(&self.data, vec![]);
    }

    pub fn copy_var_sub_n(&mut self, var: StackVariable, n: u32) -> StackVariable {
        let offset = self.get_offset(var);
        let offset_n = offset + var.size - 1 - n;
        let name = self.get_var_name(var);

        let new_var = StackVariable::new(self.next_counter(), 1);
        self.rename(new_var, &format!("copy_{}[{}]", name, n));
        self.push(new_var);
        self.push_script( copy_from(offset_n, 1));
        new_var
    }

    pub fn move_var_sub_n(&mut self, var: &mut StackVariable, n: u32) -> StackVariable {
        assert!(var.size > n, "The variable {:?} is not big enough to move n={}", var, n);
        let offset = self.get_offset(*var);
        let offset_n = offset + var.size - 1 - n;
        let name = self.get_var_name(*var);

        var.size -= 1;
        
        self.data.decrease_size(*var);

        if var.size == 0 {
            self.remove_var(*var);
        }

        let new_var = StackVariable::new(self.next_counter(), 1);
        self.rename(new_var, &format!("{}[{}]", name, n));
        self.push(new_var);
        self.push_script( move_from(offset_n, 1));
        new_var
    }

    fn get_index_var(&self, var: StackVariable) -> usize {
        for (i, v) in self.data.stack.iter().enumerate() {
            if var.id == v.id {
                return i;
            }
        }
        panic!("The var {:?} is not part of the stack", var);
    }

    pub fn join(&mut self, var1: &mut StackVariable) {

        let len = self.data.stack.len();
        let i = self.get_index_var(*var1);
        assert!(i + 1 < len, "The variable {:?} is the last one on the stack, can't join.", var1);

        let next_size = self.data.stack[i+1].size;
        var1.size += next_size;
        self.data.increase_size(i, next_size);

        self.remove_var(self.data.stack[i+1]);
    }

    pub fn get_var(&self, depth: u32) -> StackVariable {
        let mut count = 0;
        for v in self.data.stack.iter().rev() {
            if count == depth {
                return *v;
            }
            count += v.size;
        }
        panic!("The depth {} is not valid", depth);
    }

    pub fn join_count(&mut self, var: &mut StackVariable, count: u32) -> StackVariable {
        for _ in 0..count {
            self.join(var)
        }
        *var
    }

    pub fn join_in_stack(&mut self, depth: u32, size: u32, name: Option<&str>) -> StackVariable {
        let mut var = self.get_var(depth);
        if let Some(name) = name {
            self.rename(var, name);
        }
        self.join_count(&mut var, size-1)
    }

    pub fn explode(&mut self, var: StackVariable) -> Vec<StackVariable> {
        let mut ret = Vec::new();
        let off = self.get_index_var(var);
        let name = self.get_var_name(var);
        self.remove_var(var);
        for i in 0..var.size {
            let new_var = StackVariable::new(self.next_counter(), 1);
            self.rename(new_var, &format!("{}[{}]", name, i));
            ret.push(new_var);
            self.data.insert_var(off + i as usize, new_var);
        }
        ret

    }

    pub fn custom_ex(&mut self, script: Script, consumes: u32, output_vars: Vec<(u32, String )> , to_altstack: u32) -> Vec<StackVariable> {

        for _ in 0..consumes {
            self.data.pop_stack();
        }

        if output_vars.len() > 0 {
            let mut ret = Vec::new();

            for (size, name) in output_vars {
                ret.push(self.define(size, &name));
            }
            self.push_script(script);
            return ret;
        }

        for _ in 0..to_altstack {
            let c = self.next_counter();
            self.data.push_altstack(StackVariable::new(c, 1));
        }

        self.push_script(script);
        vec![]
    }

    pub fn custom(&mut self, script: Script, consumes: u32, output: bool, to_altstack: u32, name: &str ) -> Option<StackVariable> {
        let mut output_vec = vec![];
        if output {
            output_vec.push((1 as u32, name.to_string()));
        }
        let ret = self.custom_ex(script, consumes, output_vec, to_altstack);
        if ret.len() == 0 {
            None
        } else {
            Some(ret[0])
        }
    }

    pub fn reverse_u32(&mut self, var: StackVariable) {
        if var.size != 8 {
            panic!("The variable {:?} is not 8 elements long", var);
        }
        self.custom(reverse_u32(), 0, false, 0, "");
    }

    fn op(&mut self, op: Opcode, consumes: u32, output: bool, name: &str ) -> Option<StackVariable> {
        let mut s = Script::new();
        s.push_opcode(op);
        self.custom(s, consumes, output, 0, name)
    }

    pub fn op_negate(&mut self) -> StackVariable {
        self.op(OP_NEGATE, 1, true, "OP_NEGATE()").unwrap()
    }

    pub fn op_abs(&mut self) -> StackVariable {
        self.op(OP_ABS, 1, true, "OP_ABS()").unwrap()
    }

    pub fn op_add(&mut self) -> StackVariable {
        self.op(OP_ADD, 2, true, "OP_ADD()").unwrap()
    }

    pub fn op_sub(&mut self) -> StackVariable {
        self.op(OP_SUB, 2, true, "OP_SUB()").unwrap()
    }

    pub fn op_min(&mut self) -> StackVariable {
        self.op(OP_MIN, 2, true, "OP_MIN()").unwrap()
    }

    pub fn op_max(&mut self) -> StackVariable {
        self.op(OP_MAX, 2, true, "OP_MAX()").unwrap()
    }

    pub fn op_within(&mut self) -> StackVariable {
        self.op(OP_WITHIN, 3, true, "OP_WITHIN()").unwrap()
    }

    pub fn op_1add(&mut self) -> StackVariable {
        self.op(OP_1ADD, 1, true, "OP_1ADD()").unwrap()
    }

    pub fn op_1sub(&mut self) -> StackVariable {
        self.op(OP_1SUB, 1, true, "OP_1SUB()").unwrap()
    }

    pub fn op_not(&mut self) -> StackVariable {
        self.op(OP_NOT, 1, true, "OP_NOT()").unwrap()
    }

    pub fn op_booland(&mut self) -> StackVariable {
        self.op(OP_BOOLAND, 2, true, "OP_BOOLAND()").unwrap()
    }

    pub fn op_boolor(&mut self) -> StackVariable {
        self.op(OP_BOOLOR, 2, true, "OP_BOOLOR()").unwrap()
    }

    pub fn op_equal(&mut self) -> StackVariable {
        self.op(OP_EQUAL, 2, true, "OP_EQUAL()").unwrap()
    }

    pub fn op_numequal(&mut self) -> StackVariable {
        self.op(OP_NUMEQUAL, 2, true, "OP_NUMEQUAL()").unwrap()
    }

    pub fn op_numnotequal(&mut self) -> StackVariable {
        self.op(OP_NUMNOTEQUAL, 2, true, "OP_NUMNOTEQUAL()").unwrap()
    }

    pub fn op_lessthan(&mut self) -> StackVariable {
        self.op(OP_LESSTHAN, 2, true, "OP_LESSTHAN()").unwrap()
    }

    pub fn op_lessthanorequal(&mut self) -> StackVariable {
        self.op(OP_LESSTHANOREQUAL, 2, true, "OP_LESSTHANOREQUAL()").unwrap()
    }

    pub fn op_greaterthan(&mut self) -> StackVariable {
        self.op(OP_GREATERTHAN, 2, true, "OP_GREATERTHAN()").unwrap()
    }

    pub fn op_greaterthanorequal(&mut self) -> StackVariable {
        self.op(OP_GREATERTHANOREQUAL, 2, true, "OP_GREATERTHANOREQUAL()").unwrap()
    }

    pub fn op_numequalverify(&mut self) {
        self.op(OP_NUMEQUALVERIFY, 2, false, "OP_NUMEQUALVERIFY()");
    }

    pub fn op_0notequal(&mut self) -> StackVariable {
        self.op(OP_0NOTEQUAL, 1, true, "OP_0NOTEQUAL()").unwrap()
    }

    pub fn op_pick(&mut self) -> StackVariable {
        self.op(OP_PICK, 1, true, "OP_PICK()").unwrap()
    }

    pub fn op_ifdup(&mut self) -> StackVariable {
        panic!("OP_IFDUP not implemented as it's not possible to know if it would output a value");
    }

    pub fn op_roll(&mut self) -> StackVariable {
        panic!("OP_ROLL not implemented as it would consume an undefined position on the stack");
    }

    pub fn op_swap(&mut self) {
        let x = self.data.pop_stack();
        let y = self.data.pop_stack();
        self.data.push_stack(x);
        self.data.push_stack(y);

        self.op(OP_SWAP, 0, false, "OP_SWAP()");
    }

    pub fn op_2swap(&mut self) {
        let d = self.data.pop_stack();
        let c = self.data.pop_stack();
        let b = self.data.pop_stack();
        let a = self.data.pop_stack();
        self.data.push_stack(c);
        self.data.push_stack(d);
        self.data.push_stack(a);
        self.data.push_stack(b);

        self.op(OP_2SWAP, 0, false, "OP_2SWAP()");
    }

    pub fn op_tuck(&mut self) -> StackVariable {

        let var = StackVariable::new( self.next_counter(), 1 );
        let x = self.data.pop_stack();
        let y = self.data.pop_stack();
        assert!(x.size == 1 && y.size == 1, "OP_TUCK requires two elements of size 1");

        self.push(var);
        self.push(y);
        self.push(x);
        self.data.set_name(var, "OP_TuCK()");
        self.push_script(script!{OP_TUCK});
        var

    }

    pub fn op_rot(&mut self) {
        let x = self.data.pop_stack();
        let y = self.data.pop_stack();
        let z = self.data.pop_stack();
        assert!(x.size == 1 && y.size == 1 && z.size == 1, "OP_ROT requires three elements of size 1");
        self.data.push_stack(y);
        self.data.push_stack(x);
        self.data.push_stack(z);
        self.op(OP_ROT, 0, false, "OP_ROT()");
    }

    pub fn op_2rot(&mut self) {
        let f = self.data.pop_stack();
        let e = self.data.pop_stack();
        let d = self.data.pop_stack();
        let c = self.data.pop_stack();
        let b = self.data.pop_stack();
        let a = self.data.pop_stack();
        self.data.push_stack(c);
        self.data.push_stack(d);
        self.data.push_stack(e);
        self.data.push_stack(f);
        self.data.push_stack(a);
        self.data.push_stack(b);
        self.op(OP_2ROT, 0, false, "OP_2ROT()");
    }


    pub fn op_over(&mut self) -> StackVariable {
        let x = self.get_var_from_stack(1);
        let name = self.get_var_name(x);
        self.op(OP_OVER, 0, true, &name).unwrap()
    }
    
    pub fn op_2over(&mut self) -> (StackVariable, StackVariable) {
        let x = self.get_var_from_stack(3);
        let name = self.get_var_name(x);
        let y = self.get_var_from_stack(2);
        let namey = self.get_var_name(y);
        self.define(1, &name);
        (x, self.op(OP_2OVER, 0, true, &namey).unwrap())
    }

    pub fn op_verify(&mut self) {
        let _ = self.op(OP_VERIFY, 1, false, "OP_VERIFY()");
    }

    pub fn op_equalverify(&mut self) {
        let _ = self.op(OP_EQUALVERIFY, 2, false, "OP_EQUALVERIFY()");
    }

    pub fn op_sha256(&mut self) -> StackVariable {
        let x = self.get_var_from_stack(0);
        let name = self.get_var_name(x);
        self.op(OP_SHA256, 1, true, &format!("sha256({})",name)).unwrap()
    }

    pub fn op_hash160(&mut self) -> StackVariable {
        let x = self.get_var_from_stack(0);
        let name = self.get_var_name(x);
        self.op(OP_HASH160, 1, true, &format!("hash160({})",name)).unwrap()
    }

    pub fn op_hash256(&mut self) -> StackVariable {
        let x = self.get_var_from_stack(0);
        let name = self.get_var_name(x);
        self.op(OP_HASH256, 1, true, &format!("hash256({})",name)).unwrap()
    }

    pub fn op_ripemd160(&mut self) -> StackVariable {
        let x = self.get_var_from_stack(0);
        let name = self.get_var_name(x);
        self.op(OP_RIPEMD160, 1, true, &format!("ripemd160({})",name)).unwrap()
    }

    pub fn hexstr(&mut self, value: &str) -> StackVariable {
        let bytes = Vec::from_hex(value).unwrap();
        self.var(1, script!{{bytes}}, "hexdata")
    }

    pub fn hexstr_as_nibbles(&mut self, value: &str) -> StackVariable {
        let bytes = Vec::from_hex(value).unwrap();
        let total = bytes.len() * 2;
        for b in bytes {
            self.number((b as u32 & 0xf0) >> 4 );
            self.number(b as u32 & 0xf);
        }
        self.join_in_stack(total as u32 - 1, total as u32, None)
    }


    pub fn number(&mut self, value: u32) -> StackVariable {
        self.var(1, script!{{value}}, &format!("number({:#x})", value))
    }

    pub fn repeat(&mut self, mut times: u32) -> Vec<StackVariable> {
        let mut ret = vec![self.op_dup()];
        times -= 1;
        for _ in 0..times / 2 {
            times -= 2;
            let (a,b) = self.op_2dup();
            ret.push(a);
            ret.push(b);
        }
        if times == 1 {
            ret.push(self.op_dup());
        }
        ret

    }

    pub fn numberi(&mut self, value: i32) -> StackVariable {
        self.var(1, script!{{value}}, &format!("number({:#x})", value))
    }

    pub fn byte(&mut self, value: u8) -> StackVariable {
        self.var(2, byte_to_nibble(value), &format!("byte({:#x})", value))
    }

    pub fn number_u32(&mut self, value: u32) -> StackVariable {
        self.var(8, number_to_nibble(value), &format!("number_u32({:#x})", value))
    }

    pub fn number_u16(&mut self, value: u16) -> StackVariable {
        self.var(4, number_16_to_nibble(value), &format!("number_u16({:#x})", value))
    }

    pub fn number_u32_u8(&mut self, value: u32) -> StackVariable {
        self.var(4, number_to_byte(value), &format!("number_u32_u8({:#x})", value))
    }


    pub fn op_true(&mut self) -> StackVariable {
        self.op(OP_TRUE, 0, true, "OP_TRUE").unwrap()
    }

    pub fn op_nop(&mut self) -> StackVariable {
        self.op(OP_NOP, 0, true, "OP_NOP()").unwrap()
    }

    pub fn op_drop(&mut self) {
        self.op(OP_DROP, 1, false, "OP_DROP");
    }

    pub fn op_2drop(&mut self) {
        self.op(OP_2DROP, 2, false, "OP_2DROP");
    }

    pub fn op_depth(&mut self) -> StackVariable {
        self.op(OP_DEPTH, 0, true, "OP_DEPTH").unwrap()
    }

    pub fn op_nip(&mut self)  {
        let x = self.data.pop_stack();
        self.data.pop_stack();
        self.data.push_stack(x);
        self.op(OP_NIP, 0, false, "OP_NIP");
    }

    pub fn op_dup(&mut self) -> StackVariable {
        self.op(OP_DUP, 0, true, "OP_DUP").unwrap()
    }
    
    pub fn op_2dup(&mut self) -> (StackVariable, StackVariable) {
        let x = self.define(1, "OP_DUP");
        (x, self.op(OP_2DUP, 0, true, "OP_DUP").unwrap())
    }

    pub fn op_3dup(&mut self) -> (StackVariable, StackVariable, StackVariable) {
        let x = self.define(1, "OP_DUP");
        let y = self.define(1, "OP_DUP");
        (x, y, self.op(OP_3DUP, 0, true, "OP_DUP").unwrap())
    }


    pub fn get_value_from_table(&mut self, table: StackVariable, offset: Option<u32> ) -> StackVariable {
        self.number(self.get_offset(table)-1 + offset.unwrap_or(0));
        self.op_add();
        let v = self.op_pick();
        self.rename(v, &format!("from:({})", self.data.names[&table.id]));
        v
    }

    pub fn debug(&mut self) {
        println!("Max stack size: {}", self.max_stack_size);
        self.push_script(script!{});
        print_execute_step(self, self.script.len()-1);
    }



}



#[cfg(test)]
mod tests {


    pub use bitcoin_script::{define_pushable, script};
    
    define_pushable!();
    use super::{StackData, StackTracker, StackVariable};

    use crate::debugger::{debug_script, show_altstack, show_stack};
    use crate::script_util::*;

    #[test]
    fn test_one_var() {
        let mut stack = StackTracker::new();
        stack.number_u32(1234);
        stack.number_u32(1234);
        stack.custom(script!{ {verify_n(8)} }, 2, false, 0, "verify");
        stack.op_true();
        assert!(stack.run().success);

    }

    #[test]
    fn test_byte() {
        let mut stack = StackTracker::new();
        let byte = stack.byte(254);
        stack.explode(byte);
        stack.number(0xe);
        stack.op_equalverify();
        stack.number(0xf);
        stack.op_equalverify();
        stack.op_true();
        assert!(stack.run().success);
    }

    #[test]
    fn test_repeat() {
        let mut stack = StackTracker::new();
        let _ = stack.number(3);
        stack.repeat(1);
        stack.op_equalverify();


        let _ = stack.number(2);
        stack.repeat(2);
        stack.number(2);
        stack.op_add();
        stack.to_altstack();
        stack.op_add();
        stack.from_altstack();
        stack.op_equalverify();


        let _ = stack.number(1);
        stack.repeat(3);
        stack.op_add();
        stack.to_altstack();
        stack.op_add();
        stack.from_altstack();
        stack.op_equal();

        assert!(stack.run().success);
    }

    #[test]
    fn test_move_var() {
        let mut stack = StackTracker::new();
        let x = stack.number_u32(1234);
        let y = stack.number_u32(2345);
        stack.move_var(x);
        stack.number_u32(1234);
        stack.custom(script!{ {verify_n(8)} }, 2, false, 0, "verify");
        stack.drop(y);
        stack.op_true();
        assert!(stack.run().success);
    }

    #[test]
    fn test_copy_var() {
        let mut stack = StackTracker::new();
        let x = stack.number_u32(1234);
        let y = stack.number_u32(2345);
        let _ = stack.copy_var(x);
        let _ = stack.number_u32(1234);
        stack.custom(script!{ {verify_n(8)} }, 2, false, 0, "verify");
        stack.drop(y);
        stack.drop(x);
        stack.op_true();
        assert!(stack.run().success);
    }

    #[test]
    fn test_define_var() {
        let mut stack = StackTracker::new();
        let pre_existent = stack.define(8, "pre_existent");
        let _ = stack.number_u32(4444);
        let _ = stack.move_var(pre_existent);

        let script = script! {
            { number_to_nibble(1234) }
            { stack.get_script()}
            { number_to_nibble(1234) }
            { verify_n(8) }
            { drop_count(8) }
            OP_TRUE
        };

        let (ret,_) = debug_script(script);
        assert!(ret.result().unwrap().success);
    }


    #[test]
    fn test_clear_definitions() {
        let mut stack = StackTracker::new();
        stack.number(1);
        stack.repeat(7);
        stack.debug();
        stack.clear_definitions();
        let mut x = stack.define(8, "number");
        stack.debug();
        let mut y = stack.number_u32(0x1111_1111);
        stack.equals(&mut x, true, &mut y, true);
        stack.op_true();
        assert!(stack.run().success);
    }

    #[test]
    fn test_copy_var_sub_n() {
        let mut stack = StackTracker::new();
        let x = stack.number_u32(0xdeadbeaf);
        let _ = stack.copy_var_sub_n(x, 0);
        let _ = stack.copy_var_sub_n(x, 7);

        let script = script! {
            { stack.get_script()}
            OP_15
            { verify_n(1) }
            OP_13
            { verify_n(1) }
            { drop_count(8) }
            OP_TRUE
        };

        let (ret,_) = debug_script(script);
        assert!(ret.result().unwrap().success);
    }

    #[test]
    fn test_move_sub_n() {
        let mut stack = StackTracker::new();
        let mut x = stack.number_u32(0xdeadbeaf);
        let _ = stack.move_var_sub_n(&mut x, 1);
        let _ = stack.move_var_sub_n(&mut x, 1);

        let script = script! {
            { stack.get_script()}
            OP_10
            { verify_n(1) }
            OP_14
            { verify_n(1) }
            { drop_count(6) }
            OP_TRUE
        };

        let (ret,_) = debug_script(script);
        assert!(ret.result().unwrap().success);
    }

    #[test]
    fn test_equals() {

        //test without moving the last number
        let mut stack = StackTracker::new();
        let mut x = stack.number_u32(0x123456);
        let mut y = stack.copy_var(x);
        stack.equals(&mut x, true, &mut y, true);
        stack.op_true();
        assert!(stack.run().success);

        let mut stack = StackTracker::new();
        let mut x = stack.number_u32(0x123456);
        let mut y = stack.copy_var(x);
        stack.op_true();
        stack.equals(&mut x, true, &mut y, true);
        assert!(stack.run().success);

        let mut stack = StackTracker::new();
        let mut x = stack.number_u32(0x123456);
        let mut y = stack.copy_var(x);
        stack.equals(&mut x, false, &mut y, false);
        stack.drop(y);
        stack.drop(x);
        stack.op_true();
        assert!(stack.run().success);


    }


    #[test]
    fn test_join() {
        let mut stack = StackTracker::new();
        let mut x = stack.number_u32(0xdeadbeaf);
        let _y = stack.number_u32(0x12345678);
        stack.join(&mut x);
        let _  = stack.number_u32(0x00000000);
        
        stack.move_var(x);


        let script = script! {
            { stack.get_script()}
            { number_to_nibble(0xdeadbeaf) }
            { number_to_nibble(0x12345678) }
            { verify_n(16) }
            { drop_count(8) }
            OP_TRUE
        };

        let (ret,_) = debug_script(script);
        assert!(ret.result().unwrap().success);
    }


    #[test]
    fn test_join_in_stack() {
        let mut stack = StackTracker::new();
        let x = stack.number_u32(0xdeadbeaf);
        stack.explode(x);
        let mut a = stack.join_in_stack(7, 4, Some("first-half"));
        let mut b = stack.join_in_stack(3, 4, Some("second-half"));

        let mut bb = stack.number_u16(0xbeaf);
        stack.equals(&mut b, true, &mut bb, true);

        let mut aa = stack.number_u16(0xdead);
        stack.equals(&mut a, true, &mut aa, true);

        stack.op_true();
        assert!(stack.run().success);
    }

    #[test]
    fn test_explode_and_join_in_stack() {
        let mut stack = StackTracker::new();
        let x = stack.number_u32(0xdeadbeaf);
        let y = stack.number_u32(0x0);
        stack.explode(x);
        stack.debug();
        let mut a = stack.join_in_stack(7 + 8, 4, Some("first-half"));
        stack.debug();
        let mut b = stack.join_in_stack(3 + 8, 4, Some("second-half"));
        stack.debug();

        stack.drop(y);

        let mut bb = stack.number_u16(0xbeaf);
        stack.equals(&mut b, true, &mut bb, true);

        let mut aa = stack.number_u16(0xdead);
        stack.equals(&mut a, true, &mut aa, true);

        stack.op_true();
        assert!(stack.run().success);
    }

    #[test]
    fn test_explode() {
        let mut stack = StackTracker::new();
        let x = stack.number_u32(0xdeadbeaf);
        let orginal_size = stack.get_max_stack_size();
        let x_parts = stack.explode(x);
        let new_size = stack.get_max_stack_size();
        assert_eq!(orginal_size, new_size);
        stack.debug();
        let temp = stack.copy_var(x_parts[1]);
        stack.debug();
        stack.drop(temp);

        stack.move_var(x_parts[2]);

        let script = script! {
            { stack.get_script()}
            OP_10
            { verify_n(1) }
            { drop_count(7) }
            OP_TRUE
        };

        let (ret,_) = debug_script(script);
        assert!(ret.result().unwrap().success);
    }

    #[test]
    fn test_get_from_table() {
        //one element table
        let mut stack = StackTracker::new();
        let x = stack.number(123);
        stack.number(0);
        stack.get_value_from_table(x, None);
        stack.number(123);
        stack.op_equalverify();
        stack.drop(x);
        stack.op_true();
        assert!(stack.run().success);


        //two element tables
        let mut stack = StackTracker::new();
        let x = stack.var(2, script!{ OP_15 OP_8}, "small table");

        stack.number(0);
        stack.get_value_from_table(x, None);
        stack.number(8);
        stack.op_equalverify();

        stack.number(1);
        stack.get_value_from_table(x, None);
        stack.number(15);
        stack.op_equalverify();

        stack.drop(x);
        stack.op_true();
        assert!(stack.run().success);

    }


    #[test]
    fn test_redo_log() {
        let mut data = StackData::new(true);
        let var1 = StackVariable::new(1, 1);
        let var2 = StackVariable::new(2, 1);
        data.push_stack(var1);
        data.set_name(var1, "var1");
        data.push_stack(var2);
        data.set_name(var2, "var2");
        data.pop_stack();
        data.push_altstack(var2);

        show_stack(&data, vec![]);
        show_altstack(&data, vec![]);

        let new_data = data.new_from_redo_height(data.redo_log.len());
        show_stack(&new_data, vec![]);
        show_altstack(&new_data, vec![]);

    }

    #[test]
    fn test_op_rot() {
        let mut stack = StackTracker::new();

        stack.number(1);
        let x = stack.number(2);
        stack.number(3);
        stack.op_rot();
        stack.number(1);
        stack.op_equalverify();

        stack.number(3);
        stack.op_equalverify();

        stack.drop(x);
        
        stack.op_true();

        assert!(stack.run().success);

    }

    #[test]
    fn test_op_over() {
        let mut stack = StackTracker::new();

        stack.number(1);
        let x = stack.number(2);
        stack.op_over();
        stack.number(1);
        stack.op_equalverify();

        stack.drop(x);
        

        assert!(stack.run().success);

    }

    #[test]
    fn test_op_tuck() {
        let mut stack = StackTracker::new();

        stack.number(0);
        stack.number(1);
        stack.number(2);
        stack.op_tuck();

        stack.op_nip();
        stack.op_equalverify();
        stack.op_1add();

        assert!(stack.run().success);

    }


    #[test]
    fn test_op_2over() {
        let mut stack = StackTracker::new();

        stack.number(0);
        stack.number(1);
        stack.number(2);
        stack.number(4);

        stack.op_2over();
        stack.to_altstack();

        stack.number(0);
        stack.op_equalverify();

        stack.op_2drop();
        stack.op_2drop();
        stack.from_altstack();

        assert!(stack.run().success);

    }

    #[test]
    fn test_op_2swap() {
        let mut stack = StackTracker::new();

        stack.number(0);
        stack.number(1);
        stack.number(2);
        stack.number(3);

        stack.op_2swap();

        stack.number(1);
        stack.op_equalverify();
        stack.number(0);
        stack.op_equalverify();

        stack.op_2drop();
        stack.op_true();

        assert!(stack.run().success);

    }

    #[test]
    fn test_op_2rot() {
        let mut stack = StackTracker::new();

        stack.number(1);
        stack.number(2);
        stack.number(3);
        stack.number(4);
        stack.number(5);
        stack.number(6);

        stack.op_2rot();

        stack.number(2);
        stack.op_equalverify();
        stack.number(1);
        stack.op_equalverify();

        stack.op_2drop();
        stack.op_2drop();
        stack.op_true();

        assert!(stack.run().success);

    }

    #[test]
    fn test_conditional() {
        let mut stack = StackTracker::new();

        stack.number(1);
        stack.number(2);
        stack.debug();
        stack.custom(script!{ 
            OP_DUP
            2
            OP_EQUAL
            OP_IF
                OP_1ADD
            OP_ELSE
                OP_1SUB
            OP_ENDIF
        }, 1, true, 0, "cond");

        stack.debug();
        stack.number(3);
        stack.debug();
        stack.op_equalverify();

        stack.debug();
        assert!(stack.run().success);

    }
   
   #[test]
    fn test_open_if() {
        let mut stack = StackTracker::new();

        stack.number(1);
        stack.number(2);
        stack.debug();

        stack.op_dup();
        stack.number(2);
        stack.op_equal();

        let (mut if_true, mut if_false) = stack.open_if();
        if_true.op_1add();
        if_true.debug();
        if_false.op_1sub();
        if_false.debug();
        stack.end_if(if_true, if_false, 1, vec![(1, "result".to_string())], 0);

        stack.debug();
        stack.number(3);
        stack.debug();
        stack.op_equalverify();

        stack.debug();
        assert!(stack.run().success);

    }

    #[test]
    fn test_debug_visualization() {
        let mut stack = StackTracker::new();

        stack.custom(script!{ 1}, 0, false, 0, " ");
        stack.define(1, "one var");
        stack.debug();
        stack.number(1);
        stack.op_equal();
        stack.debug();

    }

    #[test]
    fn test_hex_literal() {
        let mut stack = StackTracker::new();

        stack.number(1);
        stack.op_sha256();
        stack.hexstr("4bf5122f344554c53bde2ebb8cd2b7e3d1600ad631c385a5d7cce23c7785459a");
        stack.debug();
        stack.op_equal();
        assert!(stack.run().success);

    }

    #[test]
<<<<<<< HEAD
    fn test_reverse_u32() {
        let mut stack = StackTracker::new();

        let mut x = stack.number_u32(0x12345678);
        stack.reverse_u32(x);
        let mut y = stack.number_u32(0x87654321);
        stack.equals(&mut x, true, &mut y, true);
        stack.op_true();
        assert!(stack.run().success);

    }


=======
    fn test_hex_as_nibble() {
        let mut stack = StackTracker::new();
        let mut a = stack.number_u32(0x4bf5122f);
        let mut b = stack.hexstr_as_nibbles("4bf5122f");
        stack.debug();
        stack.equals(&mut a, true, &mut b, true);
        stack.op_true();
        assert!(stack.run().success);
    }

>>>>>>> 70d2935f
    #[test]
    fn test_hash_functions() {
        let mut stack = StackTracker::new();

        stack.number(1);
        stack.op_sha256();
        stack.op_hash256();
        stack.op_hash160();
        stack.op_ripemd160();
        stack.hexstr("aa72add4303b07bc32852fee998493b48d7dd33d");
        stack.debug();
        stack.op_equal();
        assert!(stack.run().success);

    }



    
}<|MERGE_RESOLUTION|>--- conflicted
+++ resolved
@@ -1507,7 +1507,6 @@
     }
 
     #[test]
-<<<<<<< HEAD
     fn test_reverse_u32() {
         let mut stack = StackTracker::new();
 
@@ -1521,7 +1520,7 @@
     }
 
 
-=======
+    #[test]
     fn test_hex_as_nibble() {
         let mut stack = StackTracker::new();
         let mut a = stack.number_u32(0x4bf5122f);
@@ -1532,7 +1531,6 @@
         assert!(stack.run().success);
     }
 
->>>>>>> 70d2935f
     #[test]
     fn test_hash_functions() {
         let mut stack = StackTracker::new();
